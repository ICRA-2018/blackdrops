#include <limbo/limbo.hpp>

#include <boost/numeric/odeint.hpp>
#include <boost/program_options.hpp>

<<<<<<< HEAD
#include <medrops/medrops.hpp>
#include <medrops/linear_policy.hpp>
#include <medrops/gp_policy.hpp>
#include <medrops/nn_policy.hpp>
#include <medrops/gp_model.hpp>
=======
>>>>>>> b268ab87
#include <medrops/exp_sq_ard.hpp>
#include <medrops/gp_model.hpp>
#include <medrops/kernel_lf_opt.hpp>
#include <medrops/linear_policy.hpp>
#include <medrops/medrops.hpp>

#include <medrops/sf_nn_policy.hpp>

#if defined(USE_SDL) && !defined(NODSP)
#include <SDL2/SDL.h>
#include <SDL2/SDL_image.h>

//Screen dimension constants
const int SCREEN_WIDTH = 640;
const int SCREEN_HEIGHT = 480;

//The window we'll be rendering to
SDL_Window* window = NULL;

//The window renderer
SDL_Renderer* renderer = NULL;

bool sdl_init()
{
    //Initialize SDL
    if (SDL_Init(SDL_INIT_VIDEO) < 0) {
        std::cout << "SDL could not initialize! SDL_Error: " << SDL_GetError() << std::endl;
        return false;
    }

    window = SDL_CreateWindow("Cartpole Task", SDL_WINDOWPOS_UNDEFINED, SDL_WINDOWPOS_UNDEFINED, SCREEN_WIDTH, SCREEN_HEIGHT, SDL_WINDOW_SHOWN);
    if (window == NULL) {
        std::cout << "Window could not be created! SDL_Error: " << SDL_GetError() << std::endl;
        return false;
    }

    //Create renderer for window
    renderer = SDL_CreateRenderer(window, -1, SDL_RENDERER_SOFTWARE);
    if (renderer == NULL) {
        std::cout << "Renderer could not be created! SDL Error: " << SDL_GetError() << std::endl;
        return false;
    }

    //Initialize renderer color
    SDL_SetRenderDrawColor(renderer, 0xFF, 0xFF, 0xFF, 0xFF);

    //Update the surface
    SDL_UpdateWindowSurface(window);

    //If everything initialized fine
    return true;
}

bool draw_cartpole(double x, double theta, bool red = false)
{
    double th_x = std::cos(theta), th_y = std::sin(theta);

    SDL_Rect outlineRect = {static_cast<int>(SCREEN_WIDTH / 2 - x * SCREEN_HEIGHT / 4 - 0.1 * SCREEN_HEIGHT / 4), static_cast<int>(SCREEN_HEIGHT / 2 - 0.05 * SCREEN_HEIGHT / 4), static_cast<int>(0.2 * SCREEN_HEIGHT / 4), static_cast<int>(0.1 * SCREEN_HEIGHT / 4)};
    SDL_SetRenderDrawColor(renderer, 0x00, 0x00, 0xFF, 0xFF);
    if (red)
        SDL_SetRenderDrawColor(renderer, 0xFF, 0x00, 0x00, 0xFF);
    SDL_RenderFillRect(renderer, &outlineRect);

    SDL_RenderDrawLine(renderer, SCREEN_WIDTH / 2 - x * SCREEN_HEIGHT / 4, SCREEN_HEIGHT / 2, SCREEN_WIDTH / 2 - x * SCREEN_HEIGHT / 4 + th_y * SCREEN_HEIGHT / 8, SCREEN_HEIGHT / 2 + th_x * SCREEN_HEIGHT / 8);

    return true;
}

bool draw_goal(double x, double y)
{
    SDL_Rect outlineRect = {static_cast<int>(SCREEN_WIDTH / 2 - 0.05 * SCREEN_HEIGHT / 4 + x * SCREEN_HEIGHT / 4), static_cast<int>((1 - y) * SCREEN_HEIGHT / 4 - 0.05 * SCREEN_HEIGHT / 4), static_cast<int>(0.1 * SCREEN_HEIGHT / 4), static_cast<int>(0.1 * SCREEN_HEIGHT / 4)};
    SDL_SetRenderDrawColor(renderer, 0xFF, 0x00, 0x00, 0xFF);
    SDL_RenderFillRect(renderer, &outlineRect);

    return true;
}

void sdl_clean()
{
    // Destroy renderer
    SDL_DestroyRenderer(renderer);
    //Destroy window
    SDL_DestroyWindow(window);
    //Quit SDL
    SDL_Quit();
}
#endif

template <typename T>
inline T gaussian_rand(T m = 0.0, T v = 1.0)
{
    static std::random_device rd;
    static std::mt19937 gen(rd());

    std::normal_distribution<T> gaussian(m, v);

    return gaussian(gen);
}

struct Params {
    BO_PARAM(size_t, action_dim, 1);
    BO_PARAM(size_t, state_full_dim, 6);
    BO_PARAM(size_t, model_input_dim, 5);
    BO_PARAM(size_t, model_pred_dim, 4);

    BO_DYN_PARAM(size_t, parallel_evaluations);
    BO_DYN_PARAM(std::string, policy_load);

    BO_PARAM(double, goal_pos, M_PI);
    BO_PARAM(double, goal_vel, 0.0);
    BO_PARAM(double, goal_pos_x, 0.0);
    BO_PARAM(double, goal_vel_x, 0.0);

    struct medrops {
        BO_PARAM(size_t, rollout_steps, 40);
        BO_DYN_PARAM(double, boundary);
    };

    struct gp_model {
        // BO_PARAM(double, noise, 1e-20);
        BO_PARAM(double, noise, 1e-5);
    };

    struct linear_policy {
        BO_PARAM(int, state_dim, 5);
        BO_PARAM(double, max_u, 10.0);
    };

    struct nn_policy {
        BO_PARAM(int, state_dim, 5);
        BO_PARAM(double, max_u, 10.0); //max action
        BO_DYN_PARAM(int, hidden_neurons);
    };

    struct gp_policy {
        BO_PARAM(int,l, 0.1);
        BO_PARAM(double, virtual_observations, 20); //max action
        //BO_DYN_PARAM(int, hidden_neurons);
    };

    struct mean_constant {
        BO_PARAM(double, constant, 0.0);
    };

    struct opt_nloptgrad : public limbo::defaults::opt_nloptgrad {
        BO_PARAM(int, iterations, 1000);
    };

    struct kernel_squared_exp_ard : public limbo::defaults::kernel_squared_exp_ard {
    };

    struct opt_cmaes : public limbo::defaults::opt_cmaes {
        BO_DYN_PARAM(double, max_fun_evals);
        BO_DYN_PARAM(double, fun_tolerance);
        BO_DYN_PARAM(int, restarts);
        BO_DYN_PARAM(int, elitism);
        BO_DYN_PARAM(bool, handle_uncertainty);

        BO_PARAM(int, variant, aBIPOP_CMAES);
        BO_PARAM(int, verbose, false);
        BO_PARAM(bool, fun_compute_initial, true);
        // BO_PARAM(double, fun_target, 30);
    };
    struct opt_nloptnograd : public limbo::defaults::opt_nloptnograd {
        BO_PARAM(int, iterations, 20000);
    };
};

struct GPParams {
    struct opt_cmaes : public limbo::defaults::opt_cmaes {
    };
};

inline double angle_dist(double a, double b)
{
    double theta = b - a;
    while (theta < -M_PI)
        theta += 2 * M_PI;
    while (theta > M_PI)
        theta -= 2 * M_PI;
    return theta;
}

namespace global {
    std::vector<Eigen::VectorXd> _tried_policies = std::vector<Eigen::VectorXd>();
    std::vector<Eigen::VectorXd> _tried_rewards = std::vector<Eigen::VectorXd>();
}

template <typename Params>
struct MeanIntact {
    size_t id = -1;

    MeanIntact(size_t dim_out = 1) {}

    void set_id(size_t id)
    {
        this->id = id;
    }

    template <typename GP>
    Eigen::VectorXd operator()(const Eigen::VectorXd& v, const GP&) const
    {
        return eval(v);
    }

    Eigen::VectorXd eval(const Eigen::VectorXd& v) const
    {
        double dt = 0.1, t = 0.0;

        boost::numeric::odeint::runge_kutta4<std::vector<double>> ode_stepper;
        std::vector<double> pend_state(4);
        pend_state[0] = v(0);
        pend_state[1] = v(1);
        pend_state[2] = v(2);
        pend_state[3] = std::atan2(v(4), v(3));
        Eigen::VectorXd old_state = Eigen::VectorXd::Map(pend_state.data(), pend_state.size());

        boost::numeric::odeint::integrate_const(ode_stepper, std::bind(&MeanIntact::dynamics, this, std::placeholders::_1, std::placeholders::_2, std::placeholders::_3, v(5)), pend_state, t, dt, dt / 2.0);

        Eigen::VectorXd new_state = Eigen::VectorXd::Map(pend_state.data(), pend_state.size());

        Eigen::VectorXd result(1);
        result << (new_state - old_state)(this->id);
        return result;
    }

    void dynamics(const std::vector<double>& x, std::vector<double>& dx, double t, double u) const
    {
        double l = 0.5, m = 0.5, M = 0.5, g = 9.82, b = 0.1;

        dx[0] = x[1];
        dx[1] = (2 * m * l * std::pow(x[2], 2.0) * std::sin(x[3]) + 3 * m * g * std::sin(x[3]) * std::cos(x[3]) + 4 * u - 4 * b * x[1]) / (4 * (M + m) - 3 * m * std::pow(std::cos(x[3]), 2.0));
        dx[2] = (-3 * m * l * std::pow(x[2], 2.0) * std::sin(x[3]) * std::cos(x[3]) - 6 * (M + m) * g * std::sin(x[3]) - 6 * (u - b * x[1]) * std::cos(x[3])) / (4 * l * (m + M) - 3 * m * l * std::pow(std::cos(x[3]), 2.0));
        dx[3] = x[2];
    }
};

struct CartPole {
    typedef std::vector<double> ode_state_type;

    template <typename Policy, typename Reward>
    std::vector<std::tuple<Eigen::VectorXd, Eigen::VectorXd, Eigen::VectorXd>> execute(const Policy& policy, const Reward& world, size_t steps, std::vector<double>& R, bool display = true)
    {
        double dt = 0.1;
        std::vector<std::tuple<Eigen::VectorXd, Eigen::VectorXd, Eigen::VectorXd>> res;

        boost::numeric::odeint::runge_kutta4<ode_state_type> ode_stepper;
        double t = 0.0;
        R = std::vector<double>();

        ode_state_type cp_state(4, 0.0);
        // Policy policy;
        // Eigen::VectorXd params(6);
        // params << 0.6717, 0.2685, 0.0066, 0.6987, 0.4845, 3.1517;
        // policy.set_params(params);

        for (size_t i = 0; i < steps; i++) {
            Eigen::VectorXd init(Params::model_input_dim());
            init(0) = cp_state[0];
            init(1) = cp_state[1];
            init(2) = cp_state[2];
            init(3) = std::cos(cp_state[3]);
            init(4) = std::sin(cp_state[3]);

            Eigen::VectorXd init_diff = Eigen::VectorXd::Map(cp_state.data(), cp_state.size());
            // while (init_diff(1) < -M_PI)
            //     init_diff(1) += 2 * M_PI;
            // while (init_diff(1) > M_PI)
            //     init_diff(1) -= 2 * M_PI;

            _u = policy.next(init)[0];
            // ode_stepper.do_step(std::bind(&CartPole::dynamics, this, std::placeholders::_1, std::placeholders::_2, std::placeholders::_3), cp_state, t, dt);
            boost::numeric::odeint::integrate_const(ode_stepper,
                std::bind(&CartPole::dynamics, this, std::placeholders::_1, std::placeholders::_2, std::placeholders::_3),
                cp_state, t, t + dt, dt / 2.0);
            t += dt;
            // if (cp_state[0] < -2)
            //     cp_state[0] = -2;
            // if (cp_state[0] > 2)
            //     cp_state[0] = 2;

            // TODO: Revisar como el cos y el sin estan siendo usando
            Eigen::VectorXd final = Eigen::VectorXd::Map(cp_state.data(), cp_state.size());
            // while (final(1) < -M_PI)
            //     final(1) += 2 * M_PI;
            // while (final(1) > M_PI)
            //     final(1) -= 2 * M_PI;
            res.push_back(std::make_tuple(init, limbo::tools::make_vector(_u), final - init_diff));

            // MeanIntact<Params> m;
            // Eigen::VectorXd q(6);
            // q.segment(0,5) = init.segment(0,5);
            // q(5) = _u;
            // Eigen::VectorXd kk = m.eval(q);
            // std::cout << "diff " << (final-init_diff).transpose() - kk.transpose() << std::endl;

            double r = world(init, limbo::tools::make_vector(_u), final);
            R.push_back(r);
#if defined(USE_SDL) && !defined(NODSP)
            if (display) {
                //Clear screen
                SDL_SetRenderDrawColor(renderer, 0xFF, 0xFF, 0xFF, 0xFF);
                SDL_RenderClear(renderer);

                draw_cartpole(cp_state[0], cp_state[3]);
                draw_goal(0, -0.5);

                SDL_SetRenderDrawColor(renderer, 0x00, 0xFF, 0x00, 0xFF);
                SDL_Rect outlineRect = {static_cast<int>(SCREEN_WIDTH / 2 + 0.05 * SCREEN_HEIGHT / 4), static_cast<int>(SCREEN_HEIGHT / 4 + 2.05 * SCREEN_HEIGHT / 4), static_cast<int>(_u / 10.0 * SCREEN_HEIGHT / 4), static_cast<int>(0.1 * SCREEN_HEIGHT / 4)};
                SDL_RenderFillRect(renderer, &outlineRect);

                SDL_SetRenderDrawColor(renderer, 0x00, 0xFF, 0xFF, 0xFF);
                outlineRect = {static_cast<int>(SCREEN_WIDTH / 2 + 0.05 * SCREEN_HEIGHT / 4), static_cast<int>(SCREEN_HEIGHT / 4 + 2.55 * SCREEN_HEIGHT / 4), static_cast<int>(r * SCREEN_HEIGHT / 4), static_cast<int>(0.1 * SCREEN_HEIGHT / 4)};
                SDL_RenderFillRect(renderer, &outlineRect);

                //Update screen
                SDL_RenderPresent(renderer);

                SDL_Delay(dt * 1000);
            }
#endif
        }

        if (!policy.random() && display) {
            global::_tried_policies.push_back(policy.params());
            double rr = std::accumulate(R.begin(), R.end(), 0.0);
            std::cout << "Reward: " << rr << std::endl;
            global::_tried_rewards.push_back(limbo::tools::make_vector(rr));
        }

        return res;
    }

    template <typename Policy, typename Model, typename Reward>
    void execute_dummy(const Policy& policy, const Model& model, const Reward& world, size_t steps, std::vector<double>& R, bool display = true) const
    {
        R = std::vector<double>();
        // init state
        Eigen::VectorXd init_diff = Eigen::VectorXd::Zero(Params::model_pred_dim());
        Eigen::VectorXd init = Eigen::VectorXd::Zero(Params::model_input_dim());
        init(3) = std::cos(0.0);
        init(4) = std::sin(0.0);
        for (size_t j = 0; j < steps; j++) {
            Eigen::VectorXd query_vec(Params::model_input_dim() + Params::action_dim());
            Eigen::VectorXd u = policy.next(init);
            query_vec.head(Params::model_input_dim()) = init;
            query_vec.tail(Params::action_dim()) = u;

            Eigen::VectorXd mu;
            Eigen::VectorXd sigma;
            std::tie(mu, sigma) = model.predictm(query_vec);
            // sigma = std::sqrt(sigma);
            // for (int i = 0; i < mu.size(); i++) {
            //     double s = gaussian_rand(mu(i), sigma);
            //     mu(i) = std::max(mu(i) - sigma, std::min(s, mu(i) + sigma));
            // }

            Eigen::VectorXd final = init_diff + mu;
            // if (final(0) < -2)
            //     final(0) = -2;
            // if (final(0) > 2)
            //     final(0) = 2;
            // while (final(1) < -M_PI)
            //     final(1) += 2 * M_PI;
            // while (final(1) > M_PI)
            //     final(1) -= 2 * M_PI;
            double r = world(init_diff, mu, final);
            R.push_back(r);
            // reward += world(init_diff, u, final);
            init_diff = final;
            init(0) = final(0);
            init(1) = final(1);
            init(2) = final(2);
            init(3) = std::cos(final(3));
            init(4) = std::sin(final(3));

#if defined(USE_SDL) && !defined(NODSP)
            if (display) {
                double dt = 0.1;
                //Clear screen
                SDL_SetRenderDrawColor(renderer, 0xFF, 0xFF, 0xFF, 0xFF);
                SDL_RenderClear(renderer);

                draw_cartpole(init_diff[0], init_diff[3], true);
                draw_goal(0, -0.5);

                SDL_SetRenderDrawColor(renderer, 0x00, 0xFF, 0x00, 0xFF);
                SDL_Rect outlineRect = {static_cast<int>(SCREEN_WIDTH / 2 + 0.05 * SCREEN_HEIGHT / 4), static_cast<int>(SCREEN_HEIGHT / 4 + 2.05 * SCREEN_HEIGHT / 4), static_cast<int>(u[0] / 10.0 * SCREEN_HEIGHT / 4), static_cast<int>(0.1 * SCREEN_HEIGHT / 4)};
                SDL_RenderFillRect(renderer, &outlineRect);

                SDL_SetRenderDrawColor(renderer, 0x00, 0xFF, 0xFF, 0xFF);
                outlineRect = {static_cast<int>(SCREEN_WIDTH / 2 + 0.05 * SCREEN_HEIGHT / 4), static_cast<int>(SCREEN_HEIGHT / 4 + 2.55 * SCREEN_HEIGHT / 4), static_cast<int>(r * SCREEN_HEIGHT / 4), static_cast<int>(0.1 * SCREEN_HEIGHT / 4)};
                SDL_RenderFillRect(renderer, &outlineRect);

                //Update screen
                SDL_RenderPresent(renderer);

                SDL_Delay(dt * 1000);
            }
#endif
        }
    }

    template <typename Policy, typename Model, typename Reward>
    double predict_policy(const Policy& policy, const Model& model, const Reward& world, size_t steps) const
    {
        size_t N = Params::parallel_evaluations();

        Eigen::VectorXd rews(N);
        tbb::parallel_for(size_t(0), N, size_t(1), [&](size_t i) {
            // std::chrono::steady_clock::time_point time_start = std::chrono::steady_clock::now();

            double reward = 0.0;
            // init state
            Eigen::VectorXd init_diff = Eigen::VectorXd::Zero(Params::model_pred_dim());
            Eigen::VectorXd init = Eigen::VectorXd::Zero(Params::model_input_dim());
            init(3) = std::cos(0.0);
            init(4) = std::sin(0.0);
            for (size_t j = 0; j < steps; j++) {
                Eigen::VectorXd query_vec(Params::model_input_dim() + Params::action_dim());
                Eigen::VectorXd u = policy.next(init);
                query_vec.head(Params::model_input_dim()) = init;
                query_vec.tail(Params::action_dim()) = u;

                Eigen::VectorXd mu;
                Eigen::VectorXd sigma;
                std::tie(mu, sigma) = model.predictm(query_vec);

#ifndef INTACT
                if (Params::parallel_evaluations() > 1 || Params::opt_cmaes::handle_uncertainty()) {
                    if (Params::opt_cmaes::handle_uncertainty()) {
                        sigma = sigma.array();
                    }
                    else {
                        sigma = sigma.array().sqrt();
                    }
                    for (int i = 0; i < mu.size(); i++) {
                        double s = gaussian_rand(mu(i), sigma(i));
                        mu(i) = std::max(mu(i) - sigma(i),
                            std::min(s, mu(i) + sigma(i)));
                    }
                }
#endif

                Eigen::VectorXd final = init_diff + mu;
                // if(final(0) < -2)
                //     final(0) = -2;
                // if(final(0) > 2)
                //     final(0) = 2;
                // while (final(1) < -M_PI)
                //     final(1) += 2 * M_PI;
                // while (final(1) > M_PI)
                //     final(1) -= 2 * M_PI;
                reward += world(init_diff, u, final);
                init_diff = final;
                init(0) = final(0);
                init(1) = final(1);
                init(2) = final(2);
                init(3) = std::cos(final(3));
                init(4) = std::sin(final(3));
            }
            rews(i) = reward;

            // double rollout_ms = std::chrono::duration_cast<std::chrono::milliseconds>(std::chrono::steady_clock::now() - time_start).count();
            //std::cout << "Rollout finished, took " << rollout_ms << "ms" << std::endl;
        });

        double r = rews(0);
        if (Params::parallel_evaluations() > 1) {
#ifdef MEDIAN
            r = Eigen::percentile_v(rews, 25) + Eigen::percentile_v(rews, 50) + Eigen::percentile_v(rews, 75);
#else
            r = rews.mean();
#endif
        }

        return r;
    }

    /* The rhs of x' = f(x) */
    void dynamics(const ode_state_type& x, ode_state_type& dx, double t)
    {
        double l = 0.5, m = 0.5, M = 0.5, g = 9.82, b = 0.1;

        dx[0] = x[1];
        dx[1] = (2 * m * l * std::pow(x[2], 2.0) * std::sin(x[3]) + 3 * m * g * std::sin(x[3]) * std::cos(x[3]) + 4 * _u - 4 * b * x[1]) / (4 * (M + m) - 3 * m * std::pow(std::cos(x[3]), 2.0));
        dx[2] = (-3 * m * l * std::pow(x[2], 2.0) * std::sin(x[3]) * std::cos(x[3]) - 6 * (M + m) * g * std::sin(x[3]) - 6 * (_u - b * x[1]) * std::cos(x[3])) / (4 * l * (m + M) - 3 * m * l * std::pow(std::cos(x[3]), 2.0));
        dx[3] = x[2];
        // dx[0] = x[1];
        // dx[1] = (_u + m * std::sin(x[3]) * (l * x[2] * x[2] + g * std::cos(x[3]))) / (M + m * std::cos(x[3]) * std::cos(x[3]));
        // dx[2] = (-_u * std::cos(x[3]) - m * l * x[2] * x[2] * std::cos(x[3]) * std::sin(x[3]) - (M + m) * g * std::sin(x[3])) / (l * (M + m * std::sin(x[3]) * std::sin(x[3])));
        // dx[3] = x[2];
    }

protected:
    double _u;
};

template <typename Params>
struct RandomOpt {
    template <typename F>
    Eigen::VectorXd operator()(const F& f, const Eigen::VectorXd& init, bool bounded) const
    {
        // Random point does not support unbounded search
        assert(bounded);
        double best = -1000;
        Eigen::VectorXd p = limbo::tools::random_vector(init.size());

        for (size_t i = 0; i < Params::opt_cmaes::max_fun_evals(); i++) {
            Eigen::VectorXd pp = limbo::tools::random_vector(init.size());
            double v = limbo::opt::eval(f, pp);
            if (v > best) {
                best = v;
                p = pp;
            }
        }
        return p;
    }
};

struct RewardFunction {
    double operator()(const Eigen::VectorXd& from_state, const Eigen::VectorXd& action, const Eigen::VectorXd& to_state) const
    {
        double s_c_sq = 0.25 * 0.25;
        double dx = angle_dist(to_state(3), Params::goal_pos());
        // double dy = to_state(2) - Params::goal_vel();
        // double dz = to_state(1) - Params::goal_vel_x();
        double dw = to_state(0) - Params::goal_pos_x();

        // return std::exp(-0.5 / s_c_sq * (dx * dx + dy * dy + dz * dz + dw * dw));
        return std::exp(-0.5 / s_c_sq * (dx * dx /*+ dy * dy + dz * dz*/ + dw * dw));
    }
};

using kernel_t = medrops::SquaredExpARD<Params>;
#ifdef INTACT
using mean_t = MeanIntact<Params>;
#else
using mean_t = limbo::mean::Constant<Params>;
#endif
using GP_t = limbo::model::GP<Params, kernel_t, mean_t, medrops::KernelLFOpt<Params, limbo::opt::NLOptGrad<Params, nlopt::LD_SLSQP>>>;

BO_DECLARE_DYN_PARAM(size_t, Params, parallel_evaluations);
BO_DECLARE_DYN_PARAM(std::string, Params, policy_load);
BO_DECLARE_DYN_PARAM(int, Params::nn_policy, hidden_neurons);
BO_DECLARE_DYN_PARAM(double, Params::medrops, boundary);

BO_DECLARE_DYN_PARAM(double, Params::opt_cmaes, max_fun_evals);
BO_DECLARE_DYN_PARAM(double, Params::opt_cmaes, fun_tolerance);
BO_DECLARE_DYN_PARAM(int, Params::opt_cmaes, restarts);
BO_DECLARE_DYN_PARAM(int, Params::opt_cmaes, elitism);
BO_DECLARE_DYN_PARAM(bool, Params::opt_cmaes, handle_uncertainty);

int main(int argc, char** argv)
{
    bool uncertainty = false;
    namespace po = boost::program_options;
    po::options_description desc("Command line arguments");
    desc.add_options()("help,h", "Prints this help message")("parallel_evaluations,p", po::value<int>(), "Number of parallel monte carlo evaluations for policy reward estimation.")("hidden_neurons,n", po::value<int>(), "Number of hidden neurons in NN policy.")("boundary,b", po::value<double>(), "Boundary of the values during the optimization.")("policy,l", po::value<std::string>(), "Specifies a policy to load.")("max_evals,m", po::value<int>(), "Max function evaluations to optimize the policy.")("tolerance,t", po::value<double>(), "Maximum tolerance to continue optimizing the function.")("restarts,r", po::value<int>(), "Max number of restarts to use during optimization.")("elitism,e", po::value<int>(), "Elitism mode to use [0 to 3].")("uncertainty,u", po::bool_switch(&uncertainty)->default_value(false), "Enable uncertainty handling.");

    try {
        po::variables_map vm;
        po::store(po::parse_command_line(argc, argv, desc), vm);
        if (vm.count("help")) {
            std::cout << desc << std::endl;
            return 0;
        }

        po::notify(vm);

        if (vm.count("parallel_evaluations")) {
            int c = vm["parallel_evaluations"].as<int>();
            if (c < 0)
                c = 0;
            Params::set_parallel_evaluations(c);
        }
        else {
            Params::set_parallel_evaluations(100);
        }
        if (vm.count("hidden_neurons")) {
            int c = vm["hidden_neurons"].as<int>();
            if (c < 1)
                c = 1;
            Params::nn_policy::set_hidden_neurons(c);
        }
        else {
            Params::nn_policy::set_hidden_neurons(5);
        }
        if (vm.count("boundary")) {
            double c = vm["boundary"].as<double>();
            if (c < 0)
                c = 0;
            Params::medrops::set_boundary(c);
        }
        else {
            Params::medrops::set_boundary(0);
        }
        std::string policy_load = "";
        if (vm.count("policy")) {
            policy_load = vm["policy"].as<std::string>();
        }
        Params::set_policy_load(policy_load);

        // Cmaes parameters
        if (vm.count("max_evals")) {
            int c = vm["max_evals"].as<int>();
            Params::opt_cmaes::set_max_fun_evals(c);
        }
        else {
            Params::opt_cmaes::set_max_fun_evals(10000);
        }
        if (vm.count("tolerance")) {
            double c = vm["tolerance"].as<double>();
            if (c < 0.1)
                c = 0.1;
            Params::opt_cmaes::set_fun_tolerance(c);
        }
        else {
            Params::opt_cmaes::set_fun_tolerance(1);
        }
        if (vm.count("restarts")) {
            int c = vm["restarts"].as<int>();
            if (c < 1)
                c = 1;
            Params::opt_cmaes::set_restarts(c);
        }
        else {
            Params::opt_cmaes::set_restarts(3);
        }
        if (vm.count("elitism")) {
            int c = vm["elitism"].as<int>();
            if (c < 0 || c > 3)
                c = 0;
            Params::opt_cmaes::set_elitism(c);
        }
        else {
            Params::opt_cmaes::set_elitism(0);
        }
    }
    catch (po::error& e) {
        std::cerr << "[Exception caught while parsing command line arguments]: " << e.what() << std::endl;
        return 1;
    }
#if defined(USE_SDL) && !defined(NODSP)
    //Initialize
    if (!sdl_init()) {
        return 1;
    }
#endif

    Params::opt_cmaes::set_handle_uncertainty(uncertainty);

    std::cout << std::endl;
    std::cout << "Cmaes parameters:" << std::endl;
    std::cout << "  max_fun_evals = " << Params::opt_cmaes::max_fun_evals() << std::endl;
    std::cout << "  fun_tolerance = " << Params::opt_cmaes::fun_tolerance() << std::endl;
    std::cout << "  restarts = " << Params::opt_cmaes::restarts() << std::endl;
    std::cout << "  elitism = " << Params::opt_cmaes::elitism() << std::endl;
    std::cout << "  handle_uncertainty = " << Params::opt_cmaes::handle_uncertainty() << std::endl;
    std::cout << "  boundary = " << Params::medrops::boundary() << std::endl;
    std::cout << std::endl;

    using policy_opt_t = limbo::opt::Cmaes<Params>;
    using MGP_t = medrops::GPModel<Params, GP_t>;
    medrops::Medrops<Params, MGP_t, CartPole, medrops::SFNNPolicy<Params, MGP_t>, policy_opt_t, RewardFunction> cp_system;

#ifndef DATA
#ifdef INTACT
    cp_system.learn(1, 100);
#else
    cp_system.learn(1, 15);
#endif
#else
    cp_system.learn(0, 10);
#endif

#if defined(USE_SDL) && !defined(NODSP)
    sdl_clean();
#endif

    return 0;
}<|MERGE_RESOLUTION|>--- conflicted
+++ resolved
@@ -3,14 +3,6 @@
 #include <boost/numeric/odeint.hpp>
 #include <boost/program_options.hpp>
 
-<<<<<<< HEAD
-#include <medrops/medrops.hpp>
-#include <medrops/linear_policy.hpp>
-#include <medrops/gp_policy.hpp>
-#include <medrops/nn_policy.hpp>
-#include <medrops/gp_model.hpp>
-=======
->>>>>>> b268ab87
 #include <medrops/exp_sq_ard.hpp>
 #include <medrops/gp_model.hpp>
 #include <medrops/kernel_lf_opt.hpp>
@@ -141,7 +133,7 @@
 
     struct nn_policy {
         BO_PARAM(int, state_dim, 5);
-        BO_PARAM(double, max_u, 10.0); //max action
+        BO_PARAM(double, max_u, 10.0);
         BO_DYN_PARAM(int, hidden_neurons);
     };
 
