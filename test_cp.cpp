#include <limbo/limbo.hpp>
<<<<<<< HEAD
=======
#include <limbo/mean/constant.hpp>
>>>>>>> c8f706bf
#include <limbo/experimental/model/spgp.hpp>

#include <boost/numeric/odeint.hpp>
#include <boost/program_options.hpp>

#include <medrops/gp_multi_model.hpp>
#include <medrops/exp_sq_ard.hpp>
#include <medrops/gp_model.hpp>
#include <medrops/kernel_lf_opt.hpp>
#include <medrops/linear_policy.hpp>
#include <medrops/medrops.hpp>
#include <medrops/gp_policy.hpp>
<<<<<<< HEAD
#include <medrops/cmaes.hpp>

=======
>>>>>>> c8f706bf
#include <medrops/sf_nn_policy.hpp>

#if defined(USE_SDL) && !defined(NODSP)
#include <SDL2/SDL.h>
#include <SDL2/SDL_image.h>

//Screen dimension constants
const int SCREEN_WIDTH = 640;
const int SCREEN_HEIGHT = 480;

//The window we'll be rendering to
SDL_Window* window = NULL;

//The window renderer
SDL_Renderer* renderer = NULL;

bool sdl_init()
{
    //Initialize SDL
    if (SDL_Init(SDL_INIT_VIDEO) < 0) {
        std::cout << "SDL could not initialize! SDL_Error: " << SDL_GetError() << std::endl;
        return false;
    }

    window = SDL_CreateWindow("Cartpole Task", SDL_WINDOWPOS_UNDEFINED, SDL_WINDOWPOS_UNDEFINED, SCREEN_WIDTH, SCREEN_HEIGHT, SDL_WINDOW_SHOWN);
    if (window == NULL) {
        std::cout << "Window could not be created! SDL_Error: " << SDL_GetError() << std::endl;
        return false;
    }

    //Create renderer for window
    renderer = SDL_CreateRenderer(window, -1, SDL_RENDERER_SOFTWARE);
    if (renderer == NULL) {
        std::cout << "Renderer could not be created! SDL Error: " << SDL_GetError() << std::endl;
        return false;
    }

    //Initialize renderer color
    SDL_SetRenderDrawColor(renderer, 0xFF, 0xFF, 0xFF, 0xFF);

    //Update the surface
    SDL_UpdateWindowSurface(window);

    //If everything initialized fine
    return true;
}

bool draw_cartpole(double x, double theta, bool red = false)
{
    double th_x = std::cos(theta), th_y = std::sin(theta);

    SDL_Rect outlineRect = {static_cast<int>(SCREEN_WIDTH / 2 - x * SCREEN_HEIGHT / 4 - 0.1 * SCREEN_HEIGHT / 4), static_cast<int>(SCREEN_HEIGHT / 2 - 0.05 * SCREEN_HEIGHT / 4), static_cast<int>(0.2 * SCREEN_HEIGHT / 4), static_cast<int>(0.1 * SCREEN_HEIGHT / 4)};
    SDL_SetRenderDrawColor(renderer, 0x00, 0x00, 0xFF, 0xFF);
    if (red)
        SDL_SetRenderDrawColor(renderer, 0xFF, 0x00, 0x00, 0xFF);
    SDL_RenderFillRect(renderer, &outlineRect);

    SDL_RenderDrawLine(renderer, SCREEN_WIDTH / 2 - x * SCREEN_HEIGHT / 4, SCREEN_HEIGHT / 2, SCREEN_WIDTH / 2 - x * SCREEN_HEIGHT / 4 + th_y * SCREEN_HEIGHT / 8, SCREEN_HEIGHT / 2 + th_x * SCREEN_HEIGHT / 8);

    return true;
}

bool draw_goal(double x, double y)
{
    SDL_Rect outlineRect = {static_cast<int>(SCREEN_WIDTH / 2 - 0.05 * SCREEN_HEIGHT / 4 + x * SCREEN_HEIGHT / 4), static_cast<int>((1 - y) * SCREEN_HEIGHT / 4 - 0.05 * SCREEN_HEIGHT / 4), static_cast<int>(0.1 * SCREEN_HEIGHT / 4), static_cast<int>(0.1 * SCREEN_HEIGHT / 4)};
    SDL_SetRenderDrawColor(renderer, 0xFF, 0x00, 0x00, 0xFF);
    SDL_RenderFillRect(renderer, &outlineRect);

    return true;
}

void sdl_clean()
{
    // Destroy renderer
    SDL_DestroyRenderer(renderer);
    //Destroy window
    SDL_DestroyWindow(window);
    //Quit SDL
    SDL_Quit();
}
#endif

template <typename T>
inline T gaussian_rand(T m = 0.0, T v = 1.0)
{
    static std::random_device rd;
    static std::mt19937 gen(rd());

    std::normal_distribution<T> gaussian(m, v);

    return gaussian(gen);
}

struct Params {
    BO_PARAM(size_t, action_dim, 1);
    BO_PARAM(size_t, state_full_dim, 6);
    BO_PARAM(size_t, model_input_dim, 5);
    BO_PARAM(size_t, model_pred_dim, 4);

    BO_DYN_PARAM(size_t, parallel_evaluations);
    BO_DYN_PARAM(std::string, policy_load);

    BO_PARAM(double, goal_pos, M_PI);
    BO_PARAM(double, goal_vel, 0.0);
    BO_PARAM(double, goal_pos_x, 0.0);
    BO_PARAM(double, goal_vel_x, 0.0);

    struct options {
        BO_PARAM(bool, bounded, true);
    };

    struct medrops {
        BO_PARAM(size_t, rollout_steps, 40);
        BO_DYN_PARAM(double, boundary);
    };

    struct gp_model {
        BO_PARAM(double, noise, 1e-5);
    };
    struct model_spgp : public limbo::defaults::model_spgp {
        BO_PARAM(double, samples_percent, 10);
        BO_PARAM(double, jitter, 1e-5);
        BO_PARAM(int, min_m, 100);
        BO_PARAM(double, sig, 0.001);
    };
    struct model_gpmm : public limbo::defaults::model_gpmm {
      BO_PARAM(int, threshold, 300);
    };

    struct linear_policy {
        BO_PARAM(int, state_dim, 5);
        BO_PARAM(double, max_u, 10.0);
    };

    struct nn_policy {
        BO_PARAM(int, state_dim, 5);
        BO_PARAM(double, max_u, 10.0);
        BO_DYN_PARAM(int, hidden_neurons);
    };

    struct gp_policy { //: public medrops::defaults::gp_policy_defaults{
        BO_PARAM(double, max_u, 10.0); //max action
        BO_PARAM(double, pseudo_samples, 10);
        BO_PARAM(double, noise, 1e-5);
        BO_PARAM(int, state_dim, 5);
    };

    struct mean_constant {
        BO_PARAM(double, constant, 0.0);
    };

    struct opt_nloptgrad : public limbo::defaults::opt_nloptgrad {
        BO_PARAM(int, iterations, 1000);
    };

    struct kernel_squared_exp_ard : public limbo::defaults::kernel_squared_exp_ard {
    };

    struct opt_cmaes : public limbo::defaults::opt_cmaes {
        BO_DYN_PARAM(double, max_fun_evals);
        BO_DYN_PARAM(double, fun_tolerance);
        BO_DYN_PARAM(int, restarts);
        BO_DYN_PARAM(int, elitism);
        BO_DYN_PARAM(bool, handle_uncertainty);

        BO_PARAM(int, variant, aBIPOP_CMAES);
        BO_PARAM(int, verbose, false);
        BO_PARAM(bool, fun_compute_initial, true);
        // BO_PARAM(double, fun_target, 30);
        BO_DYN_PARAM(double, ubound);
        BO_DYN_PARAM(double, lbound);

        BO_PARAM(double, a, -32.0);
        BO_PARAM(double, b, 0.0);
    };

    struct opt_nloptnograd : public limbo::defaults::opt_nloptnograd {
        BO_PARAM(int, iterations, 20000);
    };
};

inline double angle_dist(double a, double b)
{
    double theta = b - a;
    while (theta < -M_PI)
        theta += 2 * M_PI;
    while (theta > M_PI)
        theta -= 2 * M_PI;
    return theta;
}

namespace global {
    std::vector<Eigen::VectorXd> _tried_policies = std::vector<Eigen::VectorXd>();
    std::vector<Eigen::VectorXd> _tried_rewards = std::vector<Eigen::VectorXd>();
}

template <typename Params>
struct MeanIntact {
    int id = -1;

    MeanIntact(size_t dim_out = 1) {}

    MeanIntact(const MeanIntact &other) {
      id = other.id;
    }

    void set_id(size_t id)
    {
        this->id = id;
    }

    template <typename GP>
    Eigen::VectorXd operator()(const Eigen::VectorXd& v, const GP&) const
    {
        return eval(v);
    }

    Eigen::VectorXd eval(const Eigen::VectorXd& v) const
    {
        double dt = 0.1, t = 0.0;

        boost::numeric::odeint::runge_kutta4<std::vector<double>> ode_stepper;
        std::vector<double> pend_state(4);
        pend_state[0] = v(0);
        pend_state[1] = v(1);
        pend_state[2] = v(2);
        pend_state[3] = std::atan2(v(4), v(3));
        Eigen::VectorXd old_state = Eigen::VectorXd::Map(pend_state.data(), pend_state.size());

        boost::numeric::odeint::integrate_const(ode_stepper, std::bind(&MeanIntact::dynamics, this, std::placeholders::_1, std::placeholders::_2, std::placeholders::_3, v(5)), pend_state, t, dt, dt / 2.0);

        Eigen::VectorXd new_state = Eigen::VectorXd::Map(pend_state.data(), pend_state.size());

        Eigen::VectorXd result(1);
        result << (new_state - old_state)(this->id);
        return result;
    }

    void dynamics(const std::vector<double>& x, std::vector<double>& dx, double t, double u) const
    {
        double l = 0.5, m = 0.5, M = 0.5, g = 9.82, b = 0.1;

        dx[0] = x[1];
        dx[1] = (2 * m * l * std::pow(x[2], 2.0) * std::sin(x[3]) + 3 * m * g * std::sin(x[3]) * std::cos(x[3]) + 4 * u - 4 * b * x[1]) / (4 * (M + m) - 3 * m * std::pow(std::cos(x[3]), 2.0));
        dx[2] = (-3 * m * l * std::pow(x[2], 2.0) * std::sin(x[3]) * std::cos(x[3]) - 6 * (M + m) * g * std::sin(x[3]) - 6 * (u - b * x[1]) * std::cos(x[3])) / (4 * l * (m + M) - 3 * m * l * std::pow(std::cos(x[3]), 2.0));
        dx[3] = x[2];
    }
};

struct CartPole {
    typedef std::vector<double> ode_state_type;

    template <typename Policy, typename Reward>
    std::vector<std::tuple<Eigen::VectorXd, Eigen::VectorXd, Eigen::VectorXd>> execute(const Policy& policy, const Reward& world, size_t steps, std::vector<double>& R, bool display = true)
    {
        double dt = 0.1;
        std::vector<std::tuple<Eigen::VectorXd, Eigen::VectorXd, Eigen::VectorXd>> res;

        boost::numeric::odeint::runge_kutta4<ode_state_type> ode_stepper;
        double t = 0.0;
        R = std::vector<double>();

        ode_state_type cp_state(4, 0.0);
        // Policy policy;
        // Eigen::VectorXd params(6);
        // params << 0.6717, 0.2685, 0.0066, 0.6987, 0.4845, 3.1517;
        // policy.set_params(params);

        for (size_t i = 0; i < steps; i++) {
            Eigen::VectorXd init(Params::model_input_dim());
            init(0) = cp_state[0];
            init(1) = cp_state[1];
            init(2) = cp_state[2];
            init(3) = std::cos(cp_state[3]);
            init(4) = std::sin(cp_state[3]);

            Eigen::VectorXd init_diff = Eigen::VectorXd::Map(cp_state.data(), cp_state.size());
            // while (init_diff(1) < -M_PI)
            //     init_diff(1) += 2 * M_PI;
            // while (init_diff(1) > M_PI)
            //     init_diff(1) -= 2 * M_PI;

            _u = policy.next(init)[0];
            // ode_stepper.do_step(std::bind(&CartPole::dynamics, this, std::placeholders::_1, std::placeholders::_2, std::placeholders::_3), cp_state, t, dt);
            boost::numeric::odeint::integrate_const(ode_stepper,
                std::bind(&CartPole::dynamics, this, std::placeholders::_1, std::placeholders::_2, std::placeholders::_3),
                cp_state, t, t + dt, dt / 2.0);
            t += dt;
            // if (cp_state[0] < -2)
            //     cp_state[0] = -2;
            // if (cp_state[0] > 2)
            //     cp_state[0] = 2;

            // TODO: Revisar como el cos y el sin estan siendo usando
            Eigen::VectorXd final = Eigen::VectorXd::Map(cp_state.data(), cp_state.size());
            // while (final(1) < -M_PI)
            //     final(1) += 2 * M_PI;
            // while (final(1) > M_PI)
            //     final(1) -= 2 * M_PI;
            res.push_back(std::make_tuple(init, limbo::tools::make_vector(_u), final - init_diff));

            // MeanIntact<Params> m;
            // Eigen::VectorXd q(6);
            // q.segment(0,5) = init.segment(0,5);
            // q(5) = _u;
            // Eigen::VectorXd kk = m.eval(q);
            // std::cout << "diff " << (final-init_diff).transpose() - kk.transpose() << std::endl;

            double r = world(init, limbo::tools::make_vector(_u), final);
            R.push_back(r);
#if defined(USE_SDL) && !defined(NODSP)
            if (display) {
                //Clear screen
                SDL_SetRenderDrawColor(renderer, 0xFF, 0xFF, 0xFF, 0xFF);
                SDL_RenderClear(renderer);

                draw_cartpole(cp_state[0], cp_state[3]);
                draw_goal(0, -0.5);

                SDL_SetRenderDrawColor(renderer, 0x00, 0xFF, 0x00, 0xFF);
                SDL_Rect outlineRect = {static_cast<int>(SCREEN_WIDTH / 2 + 0.05 * SCREEN_HEIGHT / 4), static_cast<int>(SCREEN_HEIGHT / 4 + 2.05 * SCREEN_HEIGHT / 4), static_cast<int>(_u / 10.0 * SCREEN_HEIGHT / 4), static_cast<int>(0.1 * SCREEN_HEIGHT / 4)};
                SDL_RenderFillRect(renderer, &outlineRect);

                SDL_SetRenderDrawColor(renderer, 0x00, 0xFF, 0xFF, 0xFF);
                outlineRect = {static_cast<int>(SCREEN_WIDTH / 2 + 0.05 * SCREEN_HEIGHT / 4), static_cast<int>(SCREEN_HEIGHT / 4 + 2.55 * SCREEN_HEIGHT / 4), static_cast<int>(r * SCREEN_HEIGHT / 4), static_cast<int>(0.1 * SCREEN_HEIGHT / 4)};
                SDL_RenderFillRect(renderer, &outlineRect);

                //Update screen
                SDL_RenderPresent(renderer);

                SDL_Delay(dt * 1000);
            }
#endif
        }

        if (!policy.random() && display) {
            global::_tried_policies.push_back(policy.params());
            double rr = std::accumulate(R.begin(), R.end(), 0.0);
            std::cout << "Reward: " << rr << std::endl;
            global::_tried_rewards.push_back(limbo::tools::make_vector(rr));
        }

        return res;
    }

    template <typename Policy, typename Model, typename Reward>
    void execute_dummy(const Policy& policy, const Model& model, const Reward& world, size_t steps, std::vector<double>& R, bool display = true) const
    {
        R = std::vector<double>();
        // init state
        Eigen::VectorXd init_diff = Eigen::VectorXd::Zero(Params::model_pred_dim());
        Eigen::VectorXd init = Eigen::VectorXd::Zero(Params::model_input_dim());
        init(3) = std::cos(0.0);
        init(4) = std::sin(0.0);
        for (size_t j = 0; j < steps; j++) {
            Eigen::VectorXd query_vec(Params::model_input_dim() + Params::action_dim());
            Eigen::VectorXd u = policy.next(init);
            query_vec.head(Params::model_input_dim()) = init;
            query_vec.tail(Params::action_dim()) = u;

            Eigen::VectorXd mu;
            Eigen::VectorXd sigma;
            std::tie(mu, sigma) = model.predictm(query_vec);
            // sigma = std::sqrt(sigma);
            // for (int i = 0; i < mu.size(); i++) {
            //     double s = gaussian_rand(mu(i), sigma);
            //     mu(i) = std::max(mu(i) - sigma, std::min(s, mu(i) + sigma));
            // }

            Eigen::VectorXd final = init_diff + mu;
            // if (final(0) < -2)
            //     final(0) = -2;
            // if (final(0) > 2)
            //     final(0) = 2;
            // while (final(1) < -M_PI)
            //     final(1) += 2 * M_PI;
            // while (final(1) > M_PI)
            //     final(1) -= 2 * M_PI;
            double r = world(init_diff, mu, final);
            R.push_back(r);
            // reward += world(init_diff, u, final);
            init_diff = final;
            init(0) = final(0);
            init(1) = final(1);
            init(2) = final(2);
            init(3) = std::cos(final(3));
            init(4) = std::sin(final(3));

#if defined(USE_SDL) && !defined(NODSP)
            if (display) {
                double dt = 0.1;
                //Clear screen
                SDL_SetRenderDrawColor(renderer, 0xFF, 0xFF, 0xFF, 0xFF);
                SDL_RenderClear(renderer);

                draw_cartpole(init_diff[0], init_diff[3], true);
                draw_goal(0, -0.5);

                SDL_SetRenderDrawColor(renderer, 0x00, 0xFF, 0x00, 0xFF);
                SDL_Rect outlineRect = {static_cast<int>(SCREEN_WIDTH / 2 + 0.05 * SCREEN_HEIGHT / 4), static_cast<int>(SCREEN_HEIGHT / 4 + 2.05 * SCREEN_HEIGHT / 4), static_cast<int>(u[0] / 10.0 * SCREEN_HEIGHT / 4), static_cast<int>(0.1 * SCREEN_HEIGHT / 4)};
                SDL_RenderFillRect(renderer, &outlineRect);

                SDL_SetRenderDrawColor(renderer, 0x00, 0xFF, 0xFF, 0xFF);
                outlineRect = {static_cast<int>(SCREEN_WIDTH / 2 + 0.05 * SCREEN_HEIGHT / 4), static_cast<int>(SCREEN_HEIGHT / 4 + 2.55 * SCREEN_HEIGHT / 4), static_cast<int>(r * SCREEN_HEIGHT / 4), static_cast<int>(0.1 * SCREEN_HEIGHT / 4)};
                SDL_RenderFillRect(renderer, &outlineRect);

                //Update screen
                SDL_RenderPresent(renderer);

                SDL_Delay(dt * 1000);
            }
#endif
        }
    }

    template <typename Policy, typename Model, typename Reward>
    double predict_policy(const Policy& policy, const Model& model, const Reward& world, size_t steps) const
    {
        size_t N = Params::parallel_evaluations();

        Eigen::VectorXd rews(N);
        tbb::parallel_for(size_t(0), N, size_t(1), [&](size_t i) {
            // std::chrono::steady_clock::time_point time_start = std::chrono::steady_clock::now();

            double reward = 0.0;
            // init state
            Eigen::VectorXd init_diff = Eigen::VectorXd::Zero(Params::model_pred_dim());
            Eigen::VectorXd init = Eigen::VectorXd::Zero(Params::model_input_dim());
            init(3) = std::cos(0.0);
            init(4) = std::sin(0.0);
            for (size_t j = 0; j < steps; j++) {
                Eigen::VectorXd query_vec(Params::model_input_dim() + Params::action_dim());
                Eigen::VectorXd u = policy.next(init);
                query_vec.head(Params::model_input_dim()) = init;
                query_vec.tail(Params::action_dim()) = u;

                Eigen::VectorXd mu;
                Eigen::VectorXd sigma;
                std::tie(mu, sigma) = model.predictm(query_vec);

#ifndef INTACT
                if (Params::parallel_evaluations() > 1 || Params::opt_cmaes::handle_uncertainty()) {
                    // if (Params::opt_cmaes::handle_uncertainty()) {
                    //     sigma = sigma.array();
                    // }
                    // else {
                    sigma = sigma.array().sqrt();
                    // }
                    for (int i = 0; i < mu.size(); i++) {
                        double s = gaussian_rand(mu(i), sigma(i));
                        mu(i) = std::max(mu(i) - sigma(i),
                            std::min(s, mu(i) + sigma(i)));
                    }
                }
#endif

                Eigen::VectorXd final = init_diff + mu;
                // if(final(0) < -2)
                //     final(0) = -2;
                // if(final(0) > 2)
                //     final(0) = 2;
                // while (final(1) < -M_PI)
                //     final(1) += 2 * M_PI;
                // while (final(1) > M_PI)
                //     final(1) -= 2 * M_PI;
                reward += world(init_diff, u, final);
                init_diff = final;
                init(0) = final(0);
                init(1) = final(1);
                init(2) = final(2);
                init(3) = std::cos(final(3));
                init(4) = std::sin(final(3));
            }
            rews(i) = reward;

            // double rollout_ms = std::chrono::duration_cast<std::chrono::milliseconds>(std::chrono::steady_clock::now() - time_start).count();
            //std::cout << "Rollout finished, took " << rollout_ms << "ms" << std::endl;
        });

        double r = rews(0);
        if (Params::parallel_evaluations() > 1) {
#ifdef MEDIAN
            r = Eigen::percentile_v(rews, 25) + Eigen::percentile_v(rews, 50) + Eigen::percentile_v(rews, 75);
#else
            r = rews.mean();
#endif
        }

        return r;
    }

    /* The rhs of x' = f(x) */
    void dynamics(const ode_state_type& x, ode_state_type& dx, double t)
    {
        double l = 0.5, m = 0.5, M = 0.5, g = 9.82, b = 0.1;

        dx[0] = x[1];
        dx[1] = (2 * m * l * std::pow(x[2], 2.0) * std::sin(x[3]) + 3 * m * g * std::sin(x[3]) * std::cos(x[3]) + 4 * _u - 4 * b * x[1]) / (4 * (M + m) - 3 * m * std::pow(std::cos(x[3]), 2.0));
        dx[2] = (-3 * m * l * std::pow(x[2], 2.0) * std::sin(x[3]) * std::cos(x[3]) - 6 * (M + m) * g * std::sin(x[3]) - 6 * (_u - b * x[1]) * std::cos(x[3])) / (4 * l * (m + M) - 3 * m * l * std::pow(std::cos(x[3]), 2.0));
        dx[3] = x[2];
        // dx[0] = x[1];
        // dx[1] = (_u + m * std::sin(x[3]) * (l * x[2] * x[2] + g * std::cos(x[3]))) / (M + m * std::cos(x[3]) * std::cos(x[3]));
        // dx[2] = (-_u * std::cos(x[3]) - m * l * x[2] * x[2] * std::cos(x[3]) * std::sin(x[3]) - (M + m) * g * std::sin(x[3])) / (l * (M + m * std::sin(x[3]) * std::sin(x[3])));
        // dx[3] = x[2];
    }

protected:
    double _u;
};

template <typename Params>
struct RandomOpt {
    template <typename F>
    Eigen::VectorXd operator()(const F& f, const Eigen::VectorXd& init, bool bounded) const
    {
        // Random point does not support unbounded search
        assert(bounded);
        double best = -1000;
        Eigen::VectorXd p = limbo::tools::random_vector(init.size());

        for (size_t i = 0; i < Params::opt_cmaes::max_fun_evals(); i++) {
            Eigen::VectorXd pp = limbo::tools::random_vector(init.size());
            double v = limbo::opt::eval(f, pp);
            if (v > best) {
                best = v;
                p = pp;
            }
        }
        return p;
    }
};

struct RewardFunction {
    double operator()(const Eigen::VectorXd& from_state, const Eigen::VectorXd& action, const Eigen::VectorXd& to_state) const
    {
        double s_c_sq = 0.25 * 0.25;
        double dx = angle_dist(to_state(3), Params::goal_pos());
        // double dy = to_state(2) - Params::goal_vel();
        // double dz = to_state(1) - Params::goal_vel_x();
        double dw = to_state(0) - Params::goal_pos_x();

        // return std::exp(-0.5 / s_c_sq * (dx * dx + dy * dy + dz * dz + dw * dw));
        return std::exp(-0.5 / s_c_sq * (dx * dx /*+ dy * dy + dz * dz*/ + dw * dw));
    }
};

using kernel_t = medrops::SquaredExpARD<Params>;
#ifdef INTACT
using mean_t = MeanIntact<Params>;
#else
using mean_t = limbo::mean::Constant<Params>;
#endif

using GP_t = limbo::model::GP<Params, kernel_t, mean_t, medrops::KernelLFOpt<Params, limbo::opt::NLOptGrad<Params, nlopt::LD_SLSQP>>>;
using SPGP_t = limbo::model::SPGP<Params, kernel_t, mean_t>;

BO_DECLARE_DYN_PARAM(size_t, Params, parallel_evaluations);
BO_DECLARE_DYN_PARAM(std::string, Params, policy_load);
BO_DECLARE_DYN_PARAM(int, Params::nn_policy, hidden_neurons);
BO_DECLARE_DYN_PARAM(double, Params::medrops, boundary);

BO_DECLARE_DYN_PARAM(double, Params::opt_cmaes, max_fun_evals);
BO_DECLARE_DYN_PARAM(double, Params::opt_cmaes, fun_tolerance);
BO_DECLARE_DYN_PARAM(double, Params::opt_cmaes, lbound);
BO_DECLARE_DYN_PARAM(double, Params::opt_cmaes, ubound);
BO_DECLARE_DYN_PARAM(int, Params::opt_cmaes, restarts);
BO_DECLARE_DYN_PARAM(int, Params::opt_cmaes, elitism);
BO_DECLARE_DYN_PARAM(bool, Params::opt_cmaes, handle_uncertainty);

int main(int argc, char** argv)
{
    bool uncertainty = false;
    int threads = tbb::task_scheduler_init::automatic;
    namespace po = boost::program_options;
    po::options_description desc("Command line arguments");
    desc.add_options()("help,h", "Prints this help message")("parallel_evaluations,p", po::value<int>(), "Number of parallel monte carlo evaluations for policy reward estimation.")("hidden_neurons,n", po::value<int>(), "Number of hidden neurons in NN policy.")("boundary,b", po::value<double>(), "Boundary of the values during the optimization.")("policy,l", po::value<std::string>(), "Specifies a policy to load.")("max_evals,m", po::value<int>(), "Max function evaluations to optimize the policy.")("tolerance,t", po::value<double>(), "Maximum tolerance to continue optimizing the function.")("restarts,r", po::value<int>(), "Max number of restarts to use during optimization.")("elitism,e", po::value<int>(), "Elitism mode to use [0 to 3].")("uncertainty,u", po::bool_switch(&uncertainty)->default_value(false), "Enable uncertainty handling.")("threads,d", po::value<int>(), "Max number of threads used by TBB");

    try {
        po::variables_map vm;
        po::store(po::parse_command_line(argc, argv, desc), vm);
        if (vm.count("help")) {
            std::cout << desc << std::endl;
            return 0;
        }

        po::notify(vm);

        if (vm.count("parallel_evaluations")) {
            int c = vm["parallel_evaluations"].as<int>();
            if (c < 0)
                c = 0;
            Params::set_parallel_evaluations(c);
        }
        else {
            Params::set_parallel_evaluations(100);
        }
        if (vm.count("threads")) {
            threads = vm["threads"].as<int>();
        }
        if (vm.count("hidden_neurons")) {
            int c = vm["hidden_neurons"].as<int>();
            if (c < 1)
                c = 1;
            Params::nn_policy::set_hidden_neurons(c);
        }
        else {
            Params::nn_policy::set_hidden_neurons(5);
        }
        if (vm.count("boundary")) {
            double c = vm["boundary"].as<double>();
            if (c < 0)
                c = 0;
            Params::medrops::set_boundary(c);
            Params::opt_cmaes::set_lbound(-c);
            Params::opt_cmaes::set_ubound(c);
        }
        else {
            Params::medrops::set_boundary(0);
            Params::opt_cmaes::set_lbound(-6);
            Params::opt_cmaes::set_ubound(6);
        }
        std::string policy_load = "";
        if (vm.count("policy")) {
            policy_load = vm["policy"].as<std::string>();
        }
        Params::set_policy_load(policy_load);

        // Cmaes parameters
        if (vm.count("max_evals")) {
            int c = vm["max_evals"].as<int>();
            Params::opt_cmaes::set_max_fun_evals(c);
        }
        else {
            Params::opt_cmaes::set_max_fun_evals(10000);
        }
        if (vm.count("tolerance")) {
            double c = vm["tolerance"].as<double>();
            if (c < 0.1)
                c = 0.1;
            Params::opt_cmaes::set_fun_tolerance(c);
        }
        else {
            Params::opt_cmaes::set_fun_tolerance(1);
        }
        if (vm.count("restarts")) {
            int c = vm["restarts"].as<int>();
            if (c < 1)
                c = 1;
            Params::opt_cmaes::set_restarts(c);
        }
        else {
            Params::opt_cmaes::set_restarts(3);
        }
        if (vm.count("elitism")) {
            int c = vm["elitism"].as<int>();
            if (c < 0 || c > 3)
                c = 0;
            Params::opt_cmaes::set_elitism(c);
        }
        else {
            Params::opt_cmaes::set_elitism(0);
        }
    }
    catch (po::error& e) {
        std::cerr << "[Exception caught while parsing command line arguments]: " << e.what() << std::endl;
        return 1;
    }
#if defined(USE_SDL) && !defined(NODSP)
    //Initialize
    if (!sdl_init()) {
        return 1;
    }
#endif

#ifdef USE_TBB
    static tbb::task_scheduler_init init(threads);
#endif

    Params::opt_cmaes::set_handle_uncertainty(uncertainty);

    std::cout << std::endl;
    std::cout << "Cmaes parameters:" << std::endl;
    std::cout << "  max_fun_evals = " << Params::opt_cmaes::max_fun_evals() << std::endl;
    std::cout << "  fun_tolerance = " << Params::opt_cmaes::fun_tolerance() << std::endl;
    std::cout << "  restarts = " << Params::opt_cmaes::restarts() << std::endl;
    std::cout << "  elitism = " << Params::opt_cmaes::elitism() << std::endl;
    std::cout << "  handle_uncertainty = " << Params::opt_cmaes::handle_uncertainty() << std::endl;
    std::cout << "  boundary = " << Params::medrops::boundary() << std::endl;
    std::cout << std::endl;

    using policy_opt_t = limbo::opt::CustomCmaes<Params>;
    //using policy_opt_t = limbo::opt::NLOptGrad<Params>;
<<<<<<< HEAD
    using GPMM_t = limbo::model::GPMultiModel<Params, GP_t, SPGP_t>;
=======
    using GPMM_t = limbo::model::GPMultiModel<Params, mean_t, GP_t, SPGP_t>;
>>>>>>> c8f706bf
    using MGP_t = medrops::GPModel<Params, GPMM_t>;

#ifndef GPPOLICY
    medrops::Medrops<Params, MGP_t, CartPole, medrops::SFNNPolicy<Params, MGP_t>, policy_opt_t, RewardFunction> cp_system;
#else
    medrops::Medrops<Params, MGP_t, CartPole, medrops::GPPolicy<Params, MGP_t>, policy_opt_t, RewardFunction> cp_system;
#endif

#ifndef DATA
#ifdef INTACT
    cp_system.learn(1, 100);
#else
    cp_system.learn(1, 15);
#endif
#else
    cp_system.learn(0, 10);
#endif

#if defined(USE_SDL) && !defined(NODSP)
    sdl_clean();
#endif

    return 0;
}<|MERGE_RESOLUTION|>--- conflicted
+++ resolved
@@ -1,8 +1,5 @@
 #include <limbo/limbo.hpp>
-<<<<<<< HEAD
-=======
 #include <limbo/mean/constant.hpp>
->>>>>>> c8f706bf
 #include <limbo/experimental/model/spgp.hpp>
 
 #include <boost/numeric/odeint.hpp>
@@ -15,11 +12,7 @@
 #include <medrops/linear_policy.hpp>
 #include <medrops/medrops.hpp>
 #include <medrops/gp_policy.hpp>
-<<<<<<< HEAD
 #include <medrops/cmaes.hpp>
-
-=======
->>>>>>> c8f706bf
 #include <medrops/sf_nn_policy.hpp>
 
 #if defined(USE_SDL) && !defined(NODSP)
@@ -712,11 +705,7 @@
 
     using policy_opt_t = limbo::opt::CustomCmaes<Params>;
     //using policy_opt_t = limbo::opt::NLOptGrad<Params>;
-<<<<<<< HEAD
-    using GPMM_t = limbo::model::GPMultiModel<Params, GP_t, SPGP_t>;
-=======
     using GPMM_t = limbo::model::GPMultiModel<Params, mean_t, GP_t, SPGP_t>;
->>>>>>> c8f706bf
     using MGP_t = medrops::GPModel<Params, GPMM_t>;
 
 #ifndef GPPOLICY
